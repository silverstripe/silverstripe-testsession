--- conflicted
+++ resolved
@@ -14,12 +14,8 @@
 	"require": {
 		"php": ">=5.3.2",
 		"composer/installers": "*",
-<<<<<<< HEAD
 		"silverstripe/framework": ">=3.1.x-dev,<4.0",
-=======
-		"silverstripe/framework": "3.0.*",
->>>>>>> 9a8d24c1
 		"silverstripe/behat-extension": "*"
 	},
 	"minimum-stability": "dev"
-}+	}